#!/usr/bin/env python

"""
Copyright 2017-2018 Fizyr (https://fizyr.com)

Licensed under the Apache License, Version 2.0 (the "License");
you may not use this file except in compliance with the License.
You may obtain a copy of the License at

    http://www.apache.org/licenses/LICENSE-2.0

Unless required by applicable law or agreed to in writing, software
distributed under the License is distributed on an "AS IS" BASIS,
WITHOUT WARRANTIES OR CONDITIONS OF ANY KIND, either express or implied.
See the License for the specific language governing permissions and
limitations under the License.
"""

import argparse
import functools
import os
import sys

import keras
import keras.preprocessing.image
from keras.utils import multi_gpu_model
import tensorflow as tf

# Allow relative imports when being executed as script.
if __name__ == "__main__" and __package__ is None:
    sys.path.insert(0, os.path.join(os.path.dirname(__file__), '..', '..'))
    import keras_retinanet.bin
    __package__ = "keras_retinanet.bin"

# Change these to absolute imports if you copy this script outside the keras_retinanet package.
from .. import losses
from .. import layers
from ..callbacks import RedirectModel
from ..callbacks.eval import Evaluate
from ..preprocessing.pascal_voc import PascalVocGenerator
from ..preprocessing.csv_generator import CSVGenerator
from ..preprocessing.kitti import KittiGenerator
from ..preprocessing.open_images import OpenImagesGenerator
from ..utils.transform import random_transform_generator
from ..utils.keras_version import check_keras_version
from ..utils.anchors import make_shapes_callback, anchor_targets_bbox
from ..utils.model import freeze as freeze_model


def makedirs(path):
    # Intended behavior: try to create the directory,
    # pass if the directory exists already, fails otherwise.
    # Meant for Python 2.7/3.n compatibility.
    try:
        os.makedirs(path)
    except OSError:
        if not os.path.isdir(path):
            raise


def get_session():
    config = tf.ConfigProto()
    config.gpu_options.allow_growth = True
    return tf.Session(config=config)


def model_with_weights(model, weights, skip_mismatch):
    if weights is not None:
        model.load_weights(weights, by_name=True, skip_mismatch=skip_mismatch)
    return model


def create_models(backbone_retinanet, backbone, num_classes, weights, multi_gpu=0, freeze_backbone=False):
    modifier = freeze_model if freeze_backbone else None

    # Keras recommends initialising a multi-gpu model on the CPU to ease weight sharing, and to prevent OOM errors.
    # optionally wrap in a parallel model
    if multi_gpu > 1:
        with tf.device('/cpu:0'):
            model = model_with_weights(backbone_retinanet(num_classes, backbone=backbone, nms=False, modifier=modifier), weights=weights, skip_mismatch=True)
        training_model = multi_gpu_model(model, gpus=multi_gpu)

        # append NMS for prediction only
        classification   = model.outputs[1]
        detections       = model.outputs[2]
        boxes            = keras.layers.Lambda(lambda x: x[:, :, :4])(detections)
        detections       = layers.NonMaximumSuppression(name='nms')([boxes, classification, detections])
        prediction_model = keras.models.Model(inputs=model.inputs, outputs=model.outputs[:2] + [detections])
    else:
        model            = model_with_weights(backbone_retinanet(num_classes, backbone=backbone, nms=True, modifier=modifier), weights=weights, skip_mismatch=True)
        training_model   = model
        prediction_model = model

    # compile model
    training_model.compile(
        loss={
            'regression'    : losses.smooth_l1(),
            'classification': losses.focal()
        },
        optimizer=keras.optimizers.adam(lr=1e-5, clipnorm=0.001)
    )

    return model, training_model, prediction_model


def create_callbacks(model, training_model, prediction_model, validation_generator, args):
    callbacks = []

    # save the prediction model
    if args.snapshots:
        # ensure directory created first; otherwise h5py will error after epoch.
        makedirs(args.snapshot_path)
        checkpoint = keras.callbacks.ModelCheckpoint(
            os.path.join(
                args.snapshot_path,
                '{backbone}_{dataset_type}_{{epoch:02d}}.h5'.format(backbone=args.backbone, dataset_type=args.dataset_type)
            ),
            verbose=1
        )
        checkpoint = RedirectModel(checkpoint, prediction_model)
        callbacks.append(checkpoint)

    tensorboard_callback = None

    if args.tensorboard_dir:
        tensorboard_callback = keras.callbacks.TensorBoard(
            log_dir                = args.tensorboard_dir,
            histogram_freq         = 0,
            batch_size             = args.batch_size,
            write_graph            = True,
            write_grads            = False,
            write_images           = False,
            embeddings_freq        = 0,
            embeddings_layer_names = None,
            embeddings_metadata    = None
        )
        callbacks.append(tensorboard_callback)

    if args.evaluation and validation_generator:
        if args.dataset_type == 'coco':
            from ..callbacks.coco import CocoEval

            # use prediction model for evaluation
            evaluation = CocoEval(validation_generator, tensorboard=tensorboard_callback)
        else:
            evaluation = Evaluate(validation_generator, tensorboard=tensorboard_callback)
        evaluation = RedirectModel(evaluation, prediction_model)
        callbacks.append(evaluation)

    callbacks.append(keras.callbacks.ReduceLROnPlateau(
        monitor  = 'loss',
        factor   = 0.1,
        patience = 2,
        verbose  = 1,
        mode     = 'auto',
        epsilon  = 0.0001,
        cooldown = 0,
        min_lr   = 0
    ))

    return callbacks


def create_generators(args):
    # create random transform generator for augmenting training data
    transform_generator = random_transform_generator(flip_x_chance=0.5)

    if args.dataset_type == 'coco':
        # import here to prevent unnecessary dependency on cocoapi
        from ..preprocessing.coco import CocoGenerator

        train_generator = CocoGenerator(
            args.coco_path,
            'train2017',
            transform_generator=transform_generator,
            batch_size=args.batch_size
        )

        validation_generator = CocoGenerator(
            args.coco_path,
            'val2017',
            batch_size=args.batch_size
        )
    elif args.dataset_type == 'pascal':
        train_generator = PascalVocGenerator(
            args.pascal_path,
            'trainval',
            transform_generator=transform_generator,
            batch_size=args.batch_size
        )

        validation_generator = PascalVocGenerator(
            args.pascal_path,
            'test',
            batch_size=args.batch_size
        )
    elif args.dataset_type == 'csv':
        train_generator = CSVGenerator(
            args.annotations,
            args.classes,
            transform_generator=transform_generator,
            batch_size=args.batch_size
        )

        if args.val_annotations:
            validation_generator = CSVGenerator(
                args.val_annotations,
                args.classes,
                batch_size=args.batch_size
            )
        else:
            validation_generator = None
    elif args.dataset_type == 'oid':
        train_generator = OpenImagesGenerator(
            args.main_dir,
            subset='train',
            version=args.version,
            labels_filter=args.labels_filter,
            annotation_cache_dir=args.annotation_cache_dir,
            fixed_labels=args.fixed_labels,
            transform_generator=transform_generator,
            batch_size=args.batch_size
        )

        if args.val_annotations:
            validation_generator = OpenImagesGenerator(
                args.main_dir,
                subset='validation',
                version=args.version,
                labels_filter=args.labels_filter,
                annotation_cache_dir=args.annotation_cache_dir,
                fixed_labels=args.fixed_labels,
                batch_size=args.batch_size
            )
        else:
            validation_generator = None
    elif args.dataset_type == 'kitti':
        train_generator = KittiGenerator(
            args.kitti_path,
            subset='train',
            transform_generator=transform_generator,
            batch_size=args.batch_size
        )

        if args.val_annotations:
            validation_generator = KittiGenerator(
                args.kitti_path,
                subset='val',
                batch_size=args.batch_size
            )
        else:
            validation_generator = None
    else:
        raise ValueError('Invalid data type received: {}'.format(args.dataset_type))

    return train_generator, validation_generator


def check_args(parsed_args):
    """
    Function to check for inherent contradictions within parsed arguments.
    For example, batch_size < num_gpus
    Intended to raise errors prior to backend initialisation.

    :param parsed_args: parser.parse_args()
    :return: parsed_args
    """

    if parsed_args.multi_gpu > 1 and parsed_args.batch_size < parsed_args.multi_gpu:
        raise ValueError(
            "Batch size ({}) must be equal to or higher than the number of GPUs ({})".format(parsed_args.batch_size,
                                                                                             parsed_args.multi_gpu))

    if parsed_args.multi_gpu > 1 and parsed_args.snapshot:
        raise ValueError(
            "Multi GPU training ({}) and resuming from snapshots ({}) is not supported.".format(parsed_args.multi_gpu,
                                                                                                parsed_args.snapshot))

    if parsed_args.multi_gpu > 1 and not parsed_args.multi_gpu_force:
        raise ValueError("Multi-GPU support is experimental, use at own risk! Run with --multi-gpu-force if you wish to continue.")

    if 'resnet' in parsed_args.backbone:
        from ..models.resnet import validate_backbone
    elif 'mobilenet' in parsed_args.backbone:
        from ..models.mobilenet import validate_backbone
<<<<<<< HEAD
    elif 'densenet' in parsed_args.backbone:
        from ..models.densenet import validate_backbone
=======
    elif 'vgg' in parsed_args.backbone:
        from ..models.vgg import validate_backbone
>>>>>>> df1d6091
    else:
        raise NotImplementedError('Backbone \'{}\' not implemented.'.format(parsed_args.backbone))

    validate_backbone(parsed_args.backbone)

    return parsed_args


def parse_args(args):
    parser     = argparse.ArgumentParser(description='Simple training script for training a RetinaNet network.')
    subparsers = parser.add_subparsers(help='Arguments for specific dataset types.', dest='dataset_type')
    subparsers.required = True

    coco_parser = subparsers.add_parser('coco')
    coco_parser.add_argument('coco_path', help='Path to dataset directory (ie. /tmp/COCO).')

    pascal_parser = subparsers.add_parser('pascal')
    pascal_parser.add_argument('pascal_path', help='Path to dataset directory (ie. /tmp/VOCdevkit).')

    kitti_parser = subparsers.add_parser('kitti')
    kitti_parser.add_argument('kitti_path', help='Path to dataset directory (ie. /tmp/kitti).')

    def csv_list(string):
        return string.split(',')

    oid_parser = subparsers.add_parser('oid')
    oid_parser.add_argument('main_dir', help='Path to dataset directory.')
    oid_parser.add_argument('--version',  help='The current dataset version is V3.', default='2017_11')
    oid_parser.add_argument('--labels-filter',  help='A list of labels to filter.', type=csv_list, default=None)
    oid_parser.add_argument('--annotation-cache-dir', help='Path to store annotation cache.', default='.')
    oid_parser.add_argument('--fixed-labels', help='Use the exact specified labels.', default=False)

    csv_parser = subparsers.add_parser('csv')
    csv_parser.add_argument('annotations', help='Path to CSV file containing annotations for training.')
    csv_parser.add_argument('classes', help='Path to a CSV file containing class label mapping.')
    csv_parser.add_argument('--val-annotations', help='Path to CSV file containing annotations for validation (optional).')

    group = parser.add_mutually_exclusive_group()
    group.add_argument('--snapshot',          help='Resume training from a snapshot.')
    group.add_argument('--imagenet-weights',  help='Initialize the model with pretrained imagenet weights. This is the default behaviour.', action='store_const', const=True, default=True)
    group.add_argument('--weights',           help='Initialize the model with weights from a file.')
    group.add_argument('--no-weights',        help='Don\'t initialize the model with any weights.', dest='imagenet_weights', action='store_const', const=False)

    parser.add_argument('--backbone',        help='Backbone model used by retinanet.', default='resnet50', type=str)
    parser.add_argument('--batch-size',      help='Size of the batches.', default=1, type=int)
    parser.add_argument('--gpu',             help='Id of the GPU to use (as reported by nvidia-smi).')
    parser.add_argument('--multi-gpu',       help='Number of GPUs to use for parallel processing.', type=int, default=0)
    parser.add_argument('--multi-gpu-force', help='Extra flag needed to enable (experimental) multi-gpu support.', action='store_true')
    parser.add_argument('--epochs',          help='Number of epochs to train.', type=int, default=50)
    parser.add_argument('--steps',           help='Number of steps per epoch.', type=int, default=10000)
    parser.add_argument('--snapshot-path',   help='Path to store snapshots of models during training (defaults to \'./snapshots\')', default='./snapshots')
    parser.add_argument('--tensorboard-dir', help='Log directory for Tensorboard output', default='./logs')
    parser.add_argument('--no-snapshots',    help='Disable saving snapshots.', dest='snapshots', action='store_false')
    parser.add_argument('--no-evaluation',   help='Disable per epoch evaluation.', dest='evaluation', action='store_false')
    parser.add_argument('--freeze-backbone', help='Freeze training of backbone layers.', action='store_true')

    return check_args(parser.parse_args(args))


def main(args=None):
    # parse arguments
    if args is None:
        args = sys.argv[1:]
    args = parse_args(args)

    # make sure keras is the minimum required version
    check_keras_version()

    # optionally choose specific GPU
    if args.gpu:
        os.environ['CUDA_VISIBLE_DEVICES'] = args.gpu
    keras.backend.tensorflow_backend.set_session(get_session())

    # create the generators
    train_generator, validation_generator = create_generators(args)

    if 'resnet' in args.backbone:
        from ..models.resnet import resnet_retinanet as retinanet, custom_objects, download_imagenet
    elif 'mobilenet' in args.backbone:
        from ..models.mobilenet import mobilenet_retinanet as retinanet, custom_objects, download_imagenet
<<<<<<< HEAD
    elif 'densenet' in args.backbone:
        from ..models.densenet import densenet_retinanet as retinanet, custom_objects, download_imagenet
=======
    elif 'vgg' in args.backbone:
        from ..models.vgg import vgg_retinanet as retinanet, custom_objects, download_imagenet
>>>>>>> df1d6091
    else:
        raise NotImplementedError('Backbone \'{}\' not implemented.'.format(args.backbone))

    # create the model
    if args.snapshot is not None:
        print('Loading model, this may take a second...')
        model            = keras.models.load_model(args.snapshot, custom_objects=custom_objects)
        training_model   = model
        prediction_model = model
    else:
        weights = args.weights
        # default to imagenet if nothing else is specified
        if weights is None and args.imagenet_weights:
            weights = download_imagenet(args.backbone)

        print('Creating model, this may take a second...')
        model, training_model, prediction_model = create_models(
            backbone_retinanet=retinanet,
            backbone=args.backbone,
            num_classes=train_generator.num_classes(),
            weights=weights,
            multi_gpu=args.multi_gpu,
            freeze_backbone=args.freeze_backbone
        )

    # print model summary
    print(model.summary())

    # this lets the generator compute backbone layer shapes using the actual backbone model
    if 'vgg' in args.backbone:
        compute_anchor_targets = functools.partial(anchor_targets_bbox, shapes_callback=make_shapes_callback(model))
        train_generator.compute_anchor_targets = compute_anchor_targets
        if validation_generator is not None:
            validation_generator.compute_anchor_targets = compute_anchor_targets

    # create the callbacks
    callbacks = create_callbacks(
        model,
        training_model,
        prediction_model,
        validation_generator,
        args,
    )

    # start training
    training_model.fit_generator(
        generator=train_generator,
        steps_per_epoch=args.steps,
        epochs=args.epochs,
        verbose=1,
        callbacks=callbacks,
    )

if __name__ == '__main__':
    main()<|MERGE_RESOLUTION|>--- conflicted
+++ resolved
@@ -283,13 +283,10 @@
         from ..models.resnet import validate_backbone
     elif 'mobilenet' in parsed_args.backbone:
         from ..models.mobilenet import validate_backbone
-<<<<<<< HEAD
+    elif 'vgg' in parsed_args.backbone:
+        from ..models.vgg import validate_backbone
     elif 'densenet' in parsed_args.backbone:
         from ..models.densenet import validate_backbone
-=======
-    elif 'vgg' in parsed_args.backbone:
-        from ..models.vgg import validate_backbone
->>>>>>> df1d6091
     else:
         raise NotImplementedError('Backbone \'{}\' not implemented.'.format(parsed_args.backbone))
 
@@ -370,13 +367,10 @@
         from ..models.resnet import resnet_retinanet as retinanet, custom_objects, download_imagenet
     elif 'mobilenet' in args.backbone:
         from ..models.mobilenet import mobilenet_retinanet as retinanet, custom_objects, download_imagenet
-<<<<<<< HEAD
+    elif 'vgg' in args.backbone:
+        from ..models.vgg import vgg_retinanet as retinanet, custom_objects, download_imagenet
     elif 'densenet' in args.backbone:
         from ..models.densenet import densenet_retinanet as retinanet, custom_objects, download_imagenet
-=======
-    elif 'vgg' in args.backbone:
-        from ..models.vgg import vgg_retinanet as retinanet, custom_objects, download_imagenet
->>>>>>> df1d6091
     else:
         raise NotImplementedError('Backbone \'{}\' not implemented.'.format(args.backbone))
 
