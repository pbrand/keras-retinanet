#!/usr/bin/env python

"""
Copyright 2017-2018 Fizyr (https://fizyr.com)

Licensed under the Apache License, Version 2.0 (the "License");
you may not use this file except in compliance with the License.
You may obtain a copy of the License at

    http://www.apache.org/licenses/LICENSE-2.0

Unless required by applicable law or agreed to in writing, software
distributed under the License is distributed on an "AS IS" BASIS,
WITHOUT WARRANTIES OR CONDITIONS OF ANY KIND, either express or implied.
See the License for the specific language governing permissions and
limitations under the License.
"""

"""
    This code was modified by:
    @editor Patrick Brand
"""

import argparse
import os
import sys
import warnings

import keras
import keras.preprocessing.image
import pandas as pd
import tensorflow as tf

# Allow relative imports when being executed as script.
if __name__ == "__main__" and __package__ is None:
    sys.path.insert(0, os.path.join(os.path.dirname(__file__), '..', '..'))
    import keras_retinanet.bin  # noqa: F401
    __package__ = "keras_retinanet.bin"

# Change these to absolute imports if you copy this script outside the keras_retinanet package.
from .. import layers  # noqa: F401
from .. import losses
from .. import models
from ..callbacks import RedirectModel
from ..callbacks.eval import Evaluate
from ..models.retinanet import retinanet_bbox
from ..preprocessing.csv_generator import CSVGenerator
from ..preprocessing.kitti import KittiGenerator
from ..preprocessing.open_images import OpenImagesGenerator
from ..preprocessing.pascal_voc import PascalVocGenerator
from ..utils.anchors import make_shapes_callback
from ..utils.config import read_config_file, parse_anchor_parameters
from ..utils.keras_version import check_keras_version
from ..utils.model import freeze as freeze_model
from ..utils.transform import random_transform_generator
from ..utils.image import random_visual_effect_generator


def makedirs(path):
    # Intended behavior: try to create the directory,
    # pass if the directory exists already, fails otherwise.
    # Meant for Python 2.7/3.n compatibility.
    try:
        os.makedirs(path)
    except OSError:
        if not os.path.isdir(path):
            raise


def get_session():
    """ Construct a modified tf session.
    """
    config = tf.ConfigProto()
    config.gpu_options.allow_growth = True
    return tf.Session(config=config)


def model_with_weights(model, weights, skip_mismatch):
    """ Load weights for model.

    Args
        model         : The model to load weights for.
        weights       : The weights to load.
        skip_mismatch : If True, skips layers whose shape of weights doesn't match with the model.
    """
    if weights is not None:
        model.load_weights(weights, by_name=True, skip_mismatch=skip_mismatch)
    return model


def create_models(backbone_retinanet, num_classes, weights, multi_gpu=0,
                  freeze_backbone=False, lr=1e-5, config=None):
    """ Creates three models (model, training_model, prediction_model).

    Args
        backbone_retinanet : A function to call to create a retinanet model with a given backbone.
        num_classes        : The number of classes to train.
        weights            : The weights to load into the model.
        multi_gpu          : The number of GPUs to use for training.
        freeze_backbone    : If True, disables learning for the backbone.
        config             : Config parameters, None indicates the default configuration.

    Returns
        model            : The base model. This is also the model that is saved in snapshots.
        training_model   : The training model. If multi_gpu=0, this is identical to model.
        prediction_model : The model wrapped with utility functions to perform object detection (applies regression values and performs NMS).
    """

    modifier = freeze_model if freeze_backbone else None

    # load anchor parameters, or pass None (so that defaults will be used)
    anchor_params = None
    num_anchors   = None
    if config and 'anchor_parameters' in config:
        anchor_params = parse_anchor_parameters(config)
        num_anchors   = anchor_params.num_anchors()

    # Keras recommends initialising a multi-gpu model on the CPU to ease weight sharing, and to prevent OOM errors.
    # optionally wrap in a parallel model
    if multi_gpu > 1:
        from keras.utils import multi_gpu_model
        with tf.device('/cpu:0'):
            model = model_with_weights(backbone_retinanet(num_classes, num_anchors=num_anchors, modifier=modifier), weights=weights, skip_mismatch=True)
        training_model = multi_gpu_model(model, gpus=multi_gpu)
    else:
        model          = model_with_weights(backbone_retinanet(num_classes, num_anchors=num_anchors, modifier=modifier), weights=weights, skip_mismatch=True)
        training_model = model

    # make prediction model
    prediction_model = retinanet_bbox(model=model, anchor_params=anchor_params)

    # compile model
    training_model.compile(
        loss={
            'regression'    : losses.smooth_l1(),
            'classification': losses.focal()
        },
        optimizer=keras.optimizers.adam(lr=lr, clipnorm=0.001)
    )

    return model, training_model, prediction_model


def create_callbacks(model, training_model, prediction_model, validation_generator, args):
    """ Creates the callbacks to use during training.

    Args
        model: The base model.
        training_model: The model that is used for training.
        prediction_model: The model that should be used for validation.
        validation_generator: The generator for creating validation data.
        args: parseargs args object.

    Returns:
        A list of callbacks used for training.
    """
    callbacks = []

    tensorboard_callback = None

    if args.tensorboard_dir:
        tensorboard_callback = keras.callbacks.TensorBoard(
            log_dir                = args.tensorboard_dir,
            histogram_freq         = 0,
            batch_size             = args.batch_size,
            write_graph            = True,
            write_grads            = False,
            write_images           = False,
            embeddings_freq        = 0,
            embeddings_layer_names = None,
            embeddings_metadata    = None
        )
        callbacks.append(tensorboard_callback)

    if args.evaluation and validation_generator:
        if args.dataset_type == 'coco':
            from ..callbacks.coco import CocoEval

            # use prediction model for evaluation
            evaluation = CocoEval(validation_generator, tensorboard=tensorboard_callback)
        else:
            evaluation = Evaluate(validation_generator, tensorboard=tensorboard_callback, weighted_average=args.weighted_average, verbose=0)
        evaluation = RedirectModel(evaluation, prediction_model)
        callbacks.append(evaluation)

    # save the model
    if args.snapshots:
        # ensure directory created first; otherwise h5py will error after epoch.
        makedirs(args.snapshot_path)
        checkpoint = keras.callbacks.ModelCheckpoint(
            os.path.join(
                args.snapshot_path,
                '{backbone}_{dataset_type}.h5'.format(backbone=args.backbone, dataset_type=args.dataset_type)
            ),
            verbose=0,
            save_best_only=True,
            monitor="mAP",
            mode='max'
        )
        checkpoint = RedirectModel(checkpoint, model)
        callbacks.append(checkpoint)

    callbacks.append(keras.callbacks.ReduceLROnPlateau(
        monitor    = 'loss',
        factor     = 0.1,
        patience   = 2,
        verbose    = 0,
        mode       = 'auto',
        min_delta  = 0.0001,
        cooldown   = 0,
        min_lr     = 0
    ))
    
    callbacks.append(keras.callbacks.CSVLogger(os.path.join(args.snapshot_path, 'train.log'), 
                                               separator=',', append=False))
    
    #callbacks.append(keras.callbacks.EarlyStopping(
        #monitor="mAP", 
        #min_delta=0, 
        #patience=5, 
        #verbose=1, 
        #mode='max', 
        #baseline=None, 
        #restore_best_weights=False
    #))

    return callbacks


def create_generators(args, preprocess_image):
    """ Create generators for training and validation.

    Args
        args             : parseargs object containing configuration for generators.
        preprocess_image : Function that preprocesses an image for the network.
    """
    common_args = {
        'batch_size'       : args.batch_size,
        'config'           : args.config,
        'image_min_side'   : args.image_min_side,
        'image_max_side'   : args.image_max_side,
        'preprocess_image' : preprocess_image,
    }

    # create random transform generator for augmenting training data
    if args.random_transform:
        transform_generator = random_transform_generator(
            min_rotation=-0.1,
            max_rotation=0.1,
            min_translation=(-0.1, -0.1),
            max_translation=(0.1, 0.1),
            min_shear=-0.1,
            max_shear=0.1,
            min_scaling=(0.9, 0.9),
            max_scaling=(1.1, 1.1),
            flip_x_chance=0.5,
            flip_y_chance=0.5,
        )
        visual_effect_generator = random_visual_effect_generator(
            contrast_range=(0.9, 1.1),
            brightness_range=(-.1, .1),
            hue_range=(-0.05, 0.05),
            saturation_range=(0.95, 1.05)
        )
    else:
        transform_generator = random_transform_generator(flip_x_chance=0.5)
        visual_effect_generator = None

    if args.dataset_type == 'coco':
        # import here to prevent unnecessary dependency on cocoapi
        from ..preprocessing.coco import CocoGenerator

        train_generator = CocoGenerator(
            args.coco_path,
            'train2017',
            transform_generator=transform_generator,
            visual_effect_generator=visual_effect_generator,
            **common_args
        )

        validation_generator = CocoGenerator(
            args.coco_path,
            'val2017',
            shuffle_groups=False,
            **common_args
        )
    elif args.dataset_type == 'pascal':
        train_generator = PascalVocGenerator(
            args.pascal_path,
            'trainval',
            transform_generator=transform_generator,
            visual_effect_generator=visual_effect_generator,
            **common_args
        )

        validation_generator = PascalVocGenerator(
            args.pascal_path,
            'test',
            shuffle_groups=False,
            **common_args
        )
    elif args.dataset_type == 'csv':
        train_generator = CSVGenerator(
            args.annotations,
            args.classes,
            transform_generator=transform_generator,
            visual_effect_generator=visual_effect_generator,
            **common_args
        )

        if args.val_annotations:
            validation_generator = CSVGenerator(
                args.val_annotations,
                args.classes,
                shuffle_groups=False,
                **common_args
            )
        else:
            validation_generator = None
    elif args.dataset_type == 'oid':
        train_generator = OpenImagesGenerator(
            args.main_dir,
            subset='train',
            version=args.version,
            labels_filter=args.labels_filter,
            annotation_cache_dir=args.annotation_cache_dir,
            parent_label=args.parent_label,
            transform_generator=transform_generator,
            visual_effect_generator=visual_effect_generator,
            **common_args
        )

        validation_generator = OpenImagesGenerator(
            args.main_dir,
            subset='validation',
            version=args.version,
            labels_filter=args.labels_filter,
            annotation_cache_dir=args.annotation_cache_dir,
            parent_label=args.parent_label,
            shuffle_groups=False,
            **common_args
        )
    elif args.dataset_type == 'kitti':
        train_generator = KittiGenerator(
            args.kitti_path,
            subset='train',
            transform_generator=transform_generator,
            visual_effect_generator=visual_effect_generator,
            **common_args
        )

        validation_generator = KittiGenerator(
            args.kitti_path,
            subset='val',
            shuffle_groups=False,
            **common_args
        )
    else:
        raise ValueError('Invalid data type received: {}'.format(args.dataset_type))

    return train_generator, validation_generator


def check_args(parsed_args):
    """ Function to check for inherent contradictions within parsed arguments.
    For example, batch_size < num_gpus
    Intended to raise errors prior to backend initialisation.

    Args
        parsed_args: parser.parse_args()

    Returns
        parsed_args
    """

    if parsed_args.multi_gpu > 1 and parsed_args.batch_size < parsed_args.multi_gpu:
        raise ValueError(
            "Batch size ({}) must be equal to or higher than the number of GPUs ({})".format(parsed_args.batch_size,
                                                                                             parsed_args.multi_gpu))

    if parsed_args.multi_gpu > 1 and parsed_args.snapshot:
        raise ValueError(
            "Multi GPU training ({}) and resuming from snapshots ({}) is not supported.".format(parsed_args.multi_gpu,
                                                                                                parsed_args.snapshot))

    if parsed_args.multi_gpu > 1 and not parsed_args.multi_gpu_force:
        raise ValueError("Multi-GPU support is experimental, use at own risk! Run with --multi-gpu-force if you wish to continue.")

    if 'resnet' not in parsed_args.backbone:
        warnings.warn('Using experimental backbone {}. Only resnet50 has been properly tested.'.format(parsed_args.backbone))

    return parsed_args


def parse_args(args):
    """ Parse the arguments.
    """
    parser     = argparse.ArgumentParser(description='Simple training script for training a RetinaNet network.')
    subparsers = parser.add_subparsers(help='Arguments for specific dataset types.', dest='dataset_type')
    subparsers.required = True

    coco_parser = subparsers.add_parser('coco')
    coco_parser.add_argument('coco_path', help='Path to dataset directory (ie. /tmp/COCO).')

    pascal_parser = subparsers.add_parser('pascal')
    pascal_parser.add_argument('pascal_path', help='Path to dataset directory (ie. /tmp/VOCdevkit).')

    kitti_parser = subparsers.add_parser('kitti')
    kitti_parser.add_argument('kitti_path', help='Path to dataset directory (ie. /tmp/kitti).')

    def csv_list(string):
        return string.split(',')

    oid_parser = subparsers.add_parser('oid')
    oid_parser.add_argument('main_dir', help='Path to dataset directory.')
    oid_parser.add_argument('--version',  help='The current dataset version is v4.', default='v4')
    oid_parser.add_argument('--labels-filter',  help='A list of labels to filter.', type=csv_list, default=None)
    oid_parser.add_argument('--annotation-cache-dir', help='Path to store annotation cache.', default='.')
    oid_parser.add_argument('--parent-label', help='Use the hierarchy children of this label.', default=None)

    csv_parser = subparsers.add_parser('csv')
    csv_parser.add_argument('annotations', help='Path to CSV file containing annotations for training.')
    csv_parser.add_argument('classes', help='Path to a CSV file containing class label mapping.')
    csv_parser.add_argument('--val-annotations', help='Path to CSV file containing annotations for validation (optional).')

    group = parser.add_mutually_exclusive_group()
    group.add_argument('--snapshot',          help='Resume training from a snapshot.')
    group.add_argument('--imagenet-weights',  help='Initialize the model with pretrained imagenet weights. This is the default behaviour.', action='store_const', const=True, default=True)
    group.add_argument('--weights',           help='Initialize the model with weights from a file.')
    group.add_argument('--no-weights',        help='Don\'t initialize the model with any weights.', dest='imagenet_weights', action='store_const', const=False)

    parser.add_argument('--backbone',         help='Backbone model used by retinanet.', default='resnet50', type=str)
    parser.add_argument('--batch-size',       help='Size of the batches.', default=1, type=int)
    parser.add_argument('--gpu',              help='Id of the GPU to use (as reported by nvidia-smi).')
    parser.add_argument('--multi-gpu',        help='Number of GPUs to use for parallel processing.', type=int, default=0)
    parser.add_argument('--multi-gpu-force',  help='Extra flag needed to enable (experimental) multi-gpu support.', action='store_true')
    parser.add_argument('--epochs',           help='Number of epochs to train.', type=int, default=50)
    parser.add_argument('--steps',            help='Number of steps per epoch.', type=int, default=10000)
    parser.add_argument('--lr',               help='Learning rate.', type=float, default=1e-5)
    parser.add_argument('--snapshot-path',    help='Path to store snapshots of models during training (defaults to \'./snapshots\')', default='./snapshots')
    parser.add_argument('--tensorboard-dir',  help='Log directory for Tensorboard output', default='./logs')
    parser.add_argument('--no-snapshots',     help='Disable saving snapshots.', dest='snapshots', action='store_false')
    parser.add_argument('--no-evaluation',    help='Disable per epoch evaluation.', dest='evaluation', action='store_false')
    parser.add_argument('--freeze-backbone',  help='Freeze training of backbone layers.', action='store_true')
    parser.add_argument('--random-transform', help='Randomly transform image and annotations.', action='store_true')
    parser.add_argument('--image-min-side',   help='Rescale the image so the smallest side is min_side.', type=int, default=800)
    parser.add_argument('--image-max-side',   help='Rescale the image if the largest side is larger than max_side.', type=int, default=1333)
    parser.add_argument('--config',           help='Path to a configuration parameters .ini file.')
    parser.add_argument('--weighted-average', help='Compute the mAP using the weighted average of precisions among classes.', action='store_true')
    parser.add_argument('--compute-val-loss', help='Compute validation loss during training', dest='compute_val_loss', action='store_true')

    # Fit generator arguments
    parser.add_argument('--multiprocessing',  help='Use multiprocessing in fit_generator.', action='store_true')
    parser.add_argument('--workers',          help='Number of generator workers.', type=int, default=1)
    parser.add_argument('--max-queue-size',   help='Queue length for multiprocessing workers in fit_generator.', type=int, default=10)

    return check_args(parser.parse_args(args))


def main(args=None):
    # parse arguments
    if args is None:
        args = sys.argv[1:]
    args = parse_args(args)

    # create object that stores backbone information
    backbone = models.backbone(args.backbone)

    # make sure keras is the minimum required version
    check_keras_version()

    # optionally choose specific GPU
    if args.gpu:
        os.environ['CUDA_VISIBLE_DEVICES'] = args.gpu
    keras.backend.tensorflow_backend.set_session(get_session())

    # optionally load config parameters
    if args.config:
        args.config = read_config_file(args.config)

    # create the generators
    train_generator, validation_generator = create_generators(args, backbone.preprocess_image)

    # create the model
    if args.snapshot is not None:
        print('Loading model, this may take a second...')
        model            = models.load_model(args.snapshot, backbone_name=args.backbone)
        training_model   = model
        anchor_params    = None
        if args.config and 'anchor_parameters' in args.config:
            anchor_params = parse_anchor_parameters(args.config)
        prediction_model = retinanet_bbox(model=model, anchor_params=anchor_params)
    else:
        weights = args.weights
        # default to imagenet if nothing else is specified
        if weights is None and args.imagenet_weights:
            weights = backbone.download_imagenet()

        print('Creating model, this may take a second...')
        model, training_model, prediction_model = create_models(
            backbone_retinanet=backbone.retinanet,
            num_classes=train_generator.num_classes(),
            weights=weights,
            multi_gpu=args.multi_gpu,
            freeze_backbone=args.freeze_backbone,
            lr=args.lr,
            config=args.config
        )

    # print model summary
    #print(model.summary())

    # this lets the generator compute backbone layer shapes using the actual backbone model
    if 'vgg' in args.backbone or 'densenet' in args.backbone:
        train_generator.compute_shapes = make_shapes_callback(model)
        if validation_generator:
            validation_generator.compute_shapes = train_generator.compute_shapes

    # create the callbacks
    callbacks = create_callbacks(
        model,
        training_model,
        prediction_model,
        validation_generator,
        args,
    )

    if not args.compute_val_loss:
        validation_generator = None

    # start training
    return training_model.fit_generator(
        generator=train_generator,
        steps_per_epoch=args.steps,
        epochs=args.epochs,
        verbose=2,
        callbacks=callbacks,
        workers=args.workers,
        use_multiprocessing=args.multiprocessing,
        max_queue_size=args.max_queue_size,
        validation_data=validation_generator
    )


def train_k_fold_experiment_models():
    NR_EPOCHS=60
    #WORKERS=4
    #MAX_QUEUE_SIZE=10
    BATCH_SIZE=4
    
    nr_kfold_train_test=5
<<<<<<< HEAD
    folds = range(1, 2)#nr_kfold_train_test)
=======
    folds = range(2, nr_kfold_train_test)
>>>>>>> 79836a17
    nr_inner_kfold_train_val=4
    # Only run 1 inner fold for now
    inner_folds=range(3, 4)#nr_inner_kfold_train_val) #range(nr_inner_kfold_train_val)
    
    data_base_folder = '/home/user/data/SPIE-retinanet/'
    
    # Create folders to store trained model 
    experiment_path = '/mnt/synology/pelvis/projects/patrick/Experiments/SPIE_Anatomical_Prior/baseline'
    if not os.path.exists(experiment_path):
        os.makedirs(experiment_path)
    
    # Run experiments
    for fold_nr in folds:
        print('='*20)
        print(' RUNNING FOLD NUMBER: ', fold_nr)
        print('='*20)
        
        # Create experiment directory for current fold
        current_fold_path = os.path.join(experiment_path, 'fold_'+str(fold_nr))
        if not os.path.exists(current_fold_path):
            os.makedirs(current_fold_path)
            
        # Only run the first inner fold for now
        for inner_fold_nr in inner_folds:#nr_inner_kfold_train_val):
            print(' '*4,'='*20)
            print(' '*4,' TRAIN/VAL INNER FOLD NUMBER: ', inner_fold_nr)
            print(' '*4,'='*20)
            
            # Create experiment directory for current inner train/val fold
            current_inner_fold_path = os.path.join(current_fold_path, 'inner_fold_'+str(inner_fold_nr))
            current_model_path = os.path.join(current_inner_fold_path, 'model')
            if not os.path.exists(current_inner_fold_path):
                os.makedirs(current_inner_fold_path)
                os.makedirs(current_model_path)
                
            TRAIN_PATH= os.path.join(data_base_folder, 'folds/'+str(fold_nr)+'/train_val_splits/'+str(inner_fold_nr)+'/train.csv')
            CLASSES_PATH= os.path.join(data_base_folder, 'classes.csv')
            VAL_PATH= os.path.join(data_base_folder, 'folds/'+str(fold_nr)+'/train_val_splits/'+str(inner_fold_nr)+'/val.csv')
            SNAPSHOT_PATH=current_model_path
            
            # Replace original paths to local copy paths
            old_path = '/mnt/synology/pelvis/projects/patrick/datasets/'
            new_path = '/home/user/data/'
            csv_paths = [TRAIN_PATH, VAL_PATH]
            for csv_path in csv_paths:
                metadata = pd.read_csv(csv_path, header=None)
                metadata = metadata.replace(regex=[old_path], value=new_path)
                metadata.to_csv(csv_path, header=False, index=False)
            
            # Count training samples in train csv
            metadata = pd.read_csv(TRAIN_PATH, header=None, usecols=[0])
            nr_train_samples = metadata.nunique()
            NR_STEPS= int(nr_train_samples) // BATCH_SIZE
            
            arguments = ['--gpu=0', 
                        '--epochs='+str(NR_EPOCHS), 
                        '--steps='+str(NR_STEPS), 
                        '--batch-size='+str(BATCH_SIZE), 
                        '--compute-val-loss', 
                        #'--workers='+str(WORKERS),
                        #'--max-queue-size='+str(MAX_QUEUE_SIZE), 
                        '--snapshot-path='+str(SNAPSHOT_PATH),
                        '--no-weights',
                        'csv',
                        TRAIN_PATH,
                        CLASSES_PATH,
                        '--val-annotations='+VAL_PATH]
            
            main(args=arguments)


if __name__ == '__main__':
    train_k_fold_experiment_models()<|MERGE_RESOLUTION|>--- conflicted
+++ resolved
@@ -549,14 +549,10 @@
     BATCH_SIZE=4
     
     nr_kfold_train_test=5
-<<<<<<< HEAD
-    folds = range(1, 2)#nr_kfold_train_test)
-=======
-    folds = range(2, nr_kfold_train_test)
->>>>>>> 79836a17
+    folds = range(0, nr_kfold_train_test)
     nr_inner_kfold_train_val=4
     # Only run 1 inner fold for now
-    inner_folds=range(3, 4)#nr_inner_kfold_train_val) #range(nr_inner_kfold_train_val)
+    inner_folds=range(0, nr_inner_kfold_train_val) #range(nr_inner_kfold_train_val)
     
     data_base_folder = '/home/user/data/SPIE-retinanet/'
     
