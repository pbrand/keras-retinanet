#!/usr/bin/env python

"""
Copyright 2017-2018 Fizyr (https://fizyr.com)

Licensed under the Apache License, Version 2.0 (the "License");
you may not use this file except in compliance with the License.
You may obtain a copy of the License at

    http://www.apache.org/licenses/LICENSE-2.0

Unless required by applicable law or agreed to in writing, software
distributed under the License is distributed on an "AS IS" BASIS,
WITHOUT WARRANTIES OR CONDITIONS OF ANY KIND, either express or implied.
See the License for the specific language governing permissions and
limitations under the License.
"""

import argparse
import os
import sys
import warnings

import keras
import keras.preprocessing.image
import tensorflow as tf

# Allow relative imports when being executed as script.
if __name__ == "__main__" and __package__ is None:
    sys.path.insert(0, os.path.join(os.path.dirname(__file__), '..', '..'))
    import keras_retinanet.bin  # noqa: F401
    __package__ = "keras_retinanet.bin"

# Change these to absolute imports if you copy this script outside the keras_retinanet package.
from .. import layers  # noqa: F401
from .. import losses
from .. import models
from ..callbacks import RedirectModel
from ..callbacks.eval import Evaluate
from ..models.retinanet import retinanet_bbox
from ..preprocessing.csv_generator import CSVGenerator
from ..preprocessing.kitti import KittiGenerator
from ..preprocessing.open_images import OpenImagesGenerator
from ..preprocessing.pascal_voc import PascalVocGenerator
from ..utils.anchors import make_shapes_callback
from ..utils.config import read_config_file, parse_anchor_parameters
from ..utils.keras_version import check_keras_version
from ..utils.model import freeze as freeze_model
from ..utils.transform import random_transform_generator


def makedirs(path):
    # Intended behavior: try to create the directory,
    # pass if the directory exists already, fails otherwise.
    # Meant for Python 2.7/3.n compatibility.
    try:
        os.makedirs(path)
    except OSError:
        if not os.path.isdir(path):
            raise


def get_session():
    """ Construct a modified tf session.
    """
    config = tf.ConfigProto()
    config.gpu_options.allow_growth = True
    return tf.Session(config=config)


def model_with_weights(model, weights, skip_mismatch):
    """ Load weights for model.

    Args
        model         : The model to load weights for.
        weights       : The weights to load.
        skip_mismatch : If True, skips layers whose shape of weights doesn't match with the model.
    """
    if weights is not None:
        model.load_weights(weights, by_name=True, skip_mismatch=skip_mismatch)
    return model


def create_models(backbone_retinanet, num_classes, weights, multi_gpu=0, freeze_backbone=False, config=None):
    """ Creates three models (model, training_model, prediction_model).

    Args
        backbone_retinanet : A function to call to create a retinanet model with a given backbone.
        num_classes        : The number of classes to train.
        weights            : The weights to load into the model.
        multi_gpu          : The number of GPUs to use for training.
        freeze_backbone    : If True, disables learning for the backbone.
        config             : Config parameters, None indicates the default configuration.

    Returns
        model            : The base model. This is also the model that is saved in snapshots.
        training_model   : The training model. If multi_gpu=0, this is identical to model.
        prediction_model : The model wrapped with utility functions to perform object detection (applies regression values and performs NMS).
    """

    modifier = freeze_model if freeze_backbone else None

    # load anchor parameters, or pass None (so that defaults will be used)
    anchor_params = None
    num_anchors   = None
    if config and 'anchor_parameters' in config:
        anchor_params = parse_anchor_parameters(config)
        num_anchors   = anchor_params.num_anchors()

    # Keras recommends initialising a multi-gpu model on the CPU to ease weight sharing, and to prevent OOM errors.
    # optionally wrap in a parallel model
    if multi_gpu > 1:
        from keras.utils import multi_gpu_model
        with tf.device('/cpu:0'):
            model = model_with_weights(backbone_retinanet(num_classes, num_anchors=num_anchors, modifier=modifier), weights=weights, skip_mismatch=True)
        training_model = multi_gpu_model(model, gpus=multi_gpu)
    else:
        model          = model_with_weights(backbone_retinanet(num_classes, num_anchors=num_anchors, modifier=modifier), weights=weights, skip_mismatch=True)
        training_model = model

    # make prediction model
    prediction_model = retinanet_bbox(model=model, anchor_params=anchor_params)

    # compile model
    training_model.compile(
        loss={
            'regression'    : losses.smooth_l1(),
            'classification': losses.focal()
        },
        optimizer=keras.optimizers.adam(lr=1e-5, clipnorm=0.001)
    )

    return model, training_model, prediction_model


def create_callbacks(model, training_model, prediction_model, validation_generator, args):
    """ Creates the callbacks to use during training.

    Args
        model: The base model.
        training_model: The model that is used for training.
        prediction_model: The model that should be used for validation.
        validation_generator: The generator for creating validation data.
        args: parseargs args object.

    Returns:
        A list of callbacks used for training.
    """
    callbacks = []

    tensorboard_callback = None

    if args.tensorboard_dir:
        tensorboard_callback = keras.callbacks.TensorBoard(
            log_dir                = args.tensorboard_dir,
            histogram_freq         = 0,
            batch_size             = args.batch_size,
            write_graph            = True,
            write_grads            = False,
            write_images           = False,
            embeddings_freq        = 0,
            embeddings_layer_names = None,
            embeddings_metadata    = None
        )
        callbacks.append(tensorboard_callback)

    if args.evaluation and validation_generator:
        if args.dataset_type == 'coco':
            from ..callbacks.coco import CocoEval

            # use prediction model for evaluation
            evaluation = CocoEval(validation_generator, tensorboard=tensorboard_callback)
        else:
            evaluation = Evaluate(validation_generator, tensorboard=tensorboard_callback, weighted_average=args.weighted_average)
        evaluation = RedirectModel(evaluation, prediction_model)
        callbacks.append(evaluation)

    # save the model
    if args.snapshots:
        # ensure directory created first; otherwise h5py will error after epoch.
        makedirs(args.snapshot_path)
        checkpoint = keras.callbacks.ModelCheckpoint(
            os.path.join(
                args.snapshot_path,
                '{backbone}_{dataset_type}_{{epoch:02d}}.h5'.format(backbone=args.backbone, dataset_type=args.dataset_type)
            ),
            verbose=1,
            # save_best_only=True,
            # monitor="mAP",
            # mode='max'
        )
        checkpoint = RedirectModel(checkpoint, model)
        callbacks.append(checkpoint)

    callbacks.append(keras.callbacks.ReduceLROnPlateau(
        monitor    = 'loss',
        factor     = 0.1,
        patience   = 2,
        verbose    = 1,
        mode       = 'auto',
        min_delta  = 0.0001,
        cooldown   = 0,
        min_lr     = 0
    ))

    return callbacks


def create_generators(args, preprocess_image):
    """ Create generators for training and validation.

    Args
        args             : parseargs object containing configuration for generators.
        preprocess_image : Function that preprocesses an image for the network.
    """
    common_args = {
        'batch_size'       : args.batch_size,
        'config'           : args.config,
        'image_min_side'   : args.image_min_side,
        'image_max_side'   : args.image_max_side,
        'preprocess_image' : preprocess_image,
    }

    # create random transform generator for augmenting training data
    if args.random_transform:
        transform_generator = random_transform_generator(
            min_rotation=-0.1,
            max_rotation=0.1,
            min_translation=(-0.1, -0.1),
            max_translation=(0.1, 0.1),
            min_shear=-0.1,
            max_shear=0.1,
            min_scaling=(0.9, 0.9),
            max_scaling=(1.1, 1.1),
            flip_x_chance=0.5,
            flip_y_chance=0.5,
        )
    else:
        transform_generator = random_transform_generator(flip_x_chance=0.5)

    if args.dataset_type == 'coco':
        # import here to prevent unnecessary dependency on cocoapi
        from ..preprocessing.coco import CocoGenerator

        train_generator = CocoGenerator(
            args.coco_path,
            'train2017',
            transform_generator=transform_generator,
            **common_args
        )

        validation_generator = CocoGenerator(
            args.coco_path,
            'val2017',
            **common_args
        )
    elif args.dataset_type == 'pascal':
        train_generator = PascalVocGenerator(
            args.pascal_path,
            'trainval',
            transform_generator=transform_generator,
            **common_args
        )

        validation_generator = PascalVocGenerator(
            args.pascal_path,
            'test',
            **common_args
        )
    elif args.dataset_type == 'csv':
        train_generator = CSVGenerator(
            args.annotations,
            args.classes,
            transform_generator=transform_generator,
            **common_args
        )

        if args.val_annotations:
            validation_generator = CSVGenerator(
                args.val_annotations,
                args.classes,
                **common_args
            )
        else:
            validation_generator = None
    elif args.dataset_type == 'oid':
        train_generator = OpenImagesGenerator(
            args.main_dir,
            subset='train',
            version=args.version,
            labels_filter=args.labels_filter,
            annotation_cache_dir=args.annotation_cache_dir,
            parent_label=args.parent_label,
            transform_generator=transform_generator,
            **common_args
        )

        validation_generator = OpenImagesGenerator(
            args.main_dir,
            subset='validation',
            version=args.version,
            labels_filter=args.labels_filter,
            annotation_cache_dir=args.annotation_cache_dir,
            parent_label=args.parent_label,
            **common_args
        )
    elif args.dataset_type == 'kitti':
        train_generator = KittiGenerator(
            args.kitti_path,
            subset='train',
            transform_generator=transform_generator,
            **common_args
        )

        validation_generator = KittiGenerator(
            args.kitti_path,
            subset='val',
            **common_args
        )
    else:
        raise ValueError('Invalid data type received: {}'.format(args.dataset_type))

    return train_generator, validation_generator


def check_args(parsed_args):
    """ Function to check for inherent contradictions within parsed arguments.
    For example, batch_size < num_gpus
    Intended to raise errors prior to backend initialisation.

    Args
        parsed_args: parser.parse_args()

    Returns
        parsed_args
    """

    if parsed_args.multi_gpu > 1 and parsed_args.batch_size < parsed_args.multi_gpu:
        raise ValueError(
            "Batch size ({}) must be equal to or higher than the number of GPUs ({})".format(parsed_args.batch_size,
                                                                                             parsed_args.multi_gpu))

    if parsed_args.multi_gpu > 1 and parsed_args.snapshot:
        raise ValueError(
            "Multi GPU training ({}) and resuming from snapshots ({}) is not supported.".format(parsed_args.multi_gpu,
                                                                                                parsed_args.snapshot))

    if parsed_args.multi_gpu > 1 and not parsed_args.multi_gpu_force:
        raise ValueError("Multi-GPU support is experimental, use at own risk! Run with --multi-gpu-force if you wish to continue.")

    if 'resnet' not in parsed_args.backbone:
        warnings.warn('Using experimental backbone {}. Only resnet50 has been properly tested.'.format(parsed_args.backbone))

    return parsed_args


def parse_args(args):
    """ Parse the arguments.
    """
    parser     = argparse.ArgumentParser(description='Simple training script for training a RetinaNet network.')
    subparsers = parser.add_subparsers(help='Arguments for specific dataset types.', dest='dataset_type')
    subparsers.required = True

    coco_parser = subparsers.add_parser('coco')
    coco_parser.add_argument('coco_path', help='Path to dataset directory (ie. /tmp/COCO).')

    pascal_parser = subparsers.add_parser('pascal')
    pascal_parser.add_argument('pascal_path', help='Path to dataset directory (ie. /tmp/VOCdevkit).')

    kitti_parser = subparsers.add_parser('kitti')
    kitti_parser.add_argument('kitti_path', help='Path to dataset directory (ie. /tmp/kitti).')

    def csv_list(string):
        return string.split(',')

    oid_parser = subparsers.add_parser('oid')
    oid_parser.add_argument('main_dir', help='Path to dataset directory.')
    oid_parser.add_argument('--version',  help='The current dataset version is v4.', default='v4')
    oid_parser.add_argument('--labels-filter',  help='A list of labels to filter.', type=csv_list, default=None)
    oid_parser.add_argument('--annotation-cache-dir', help='Path to store annotation cache.', default='.')
    oid_parser.add_argument('--parent-label', help='Use the hierarchy children of this label.', default=None)

    csv_parser = subparsers.add_parser('csv')
    csv_parser.add_argument('annotations', help='Path to CSV file containing annotations for training.')
    csv_parser.add_argument('classes', help='Path to a CSV file containing class label mapping.')
    csv_parser.add_argument('--val-annotations', help='Path to CSV file containing annotations for validation (optional).')

    group = parser.add_mutually_exclusive_group()
    group.add_argument('--snapshot',          help='Resume training from a snapshot.')
    group.add_argument('--imagenet-weights',  help='Initialize the model with pretrained imagenet weights. This is the default behaviour.', action='store_const', const=True, default=True)
    group.add_argument('--weights',           help='Initialize the model with weights from a file.')
    group.add_argument('--no-weights',        help='Don\'t initialize the model with any weights.', dest='imagenet_weights', action='store_const', const=False)

    parser.add_argument('--backbone',         help='Backbone model used by retinanet.', default='resnet50', type=str)
    parser.add_argument('--batch-size',       help='Size of the batches.', default=1, type=int)
    parser.add_argument('--gpu',              help='Id of the GPU to use (as reported by nvidia-smi).')
    parser.add_argument('--multi-gpu',        help='Number of GPUs to use for parallel processing.', type=int, default=0)
    parser.add_argument('--multi-gpu-force',  help='Extra flag needed to enable (experimental) multi-gpu support.', action='store_true')
    parser.add_argument('--epochs',           help='Number of epochs to train.', type=int, default=50)
    parser.add_argument('--steps',            help='Number of steps per epoch.', type=int, default=10000)
    parser.add_argument('--snapshot-path',    help='Path to store snapshots of models during training (defaults to \'./snapshots\')', default='./snapshots')
    parser.add_argument('--tensorboard-dir',  help='Log directory for Tensorboard output', default='./logs')
    parser.add_argument('--no-snapshots',     help='Disable saving snapshots.', dest='snapshots', action='store_false')
    parser.add_argument('--no-evaluation',    help='Disable per epoch evaluation.', dest='evaluation', action='store_false')
    parser.add_argument('--freeze-backbone',  help='Freeze training of backbone layers.', action='store_true')
    parser.add_argument('--random-transform', help='Randomly transform image and annotations.', action='store_true')
    parser.add_argument('--image-min-side',   help='Rescale the image so the smallest side is min_side.', type=int, default=800)
    parser.add_argument('--image-max-side',   help='Rescale the image if the largest side is larger than max_side.', type=int, default=1333)
    parser.add_argument('--config',           help='Path to a configuration parameters .ini file.')
    parser.add_argument('--weighted-average', help='Compute the mAP using the weighted average of precisions among classes.', action='store_true')

    # Fit generator arguments
<<<<<<< HEAD
    parser.add_argument('--workers', help='Number of multiprocessing workers. To disable multiprocessing, set workers to 0', default=1, type=int)
    parser.add_argument('--max-queue-size', help='Queue length for multiprocessing workers in fit generator.', default=10, type=int)
=======
    parser.add_argument('--workers', help='Number of multiprocessing workers. To disable multiprocessing, set workers to 0', type=int, default=1)
    parser.add_argument('--max-queue-size', help='Queue length for multiprocessing workers in fit generator.', default=10)
>>>>>>> 497d9ab6

    return check_args(parser.parse_args(args))


def main(args=None):
    # parse arguments
    if args is None:
        args = sys.argv[1:]
    args = parse_args(args)

    # create object that stores backbone information
    backbone = models.backbone(args.backbone)

    # make sure keras is the minimum required version
    check_keras_version()

    # optionally choose specific GPU
    if args.gpu:
        os.environ['CUDA_VISIBLE_DEVICES'] = args.gpu
    keras.backend.tensorflow_backend.set_session(get_session())

    # optionally load config parameters
    if args.config:
        args.config = read_config_file(args.config)

    # create the generators
    train_generator, validation_generator = create_generators(args, backbone.preprocess_image)

    # create the model
    if args.snapshot is not None:
        print('Loading model, this may take a second...')
        model            = models.load_model(args.snapshot, backbone_name=args.backbone)
        training_model   = model
        anchor_params    = None
        if args.config and 'anchor_parameters' in args.config:
            anchor_params = parse_anchor_parameters(args.config)
        prediction_model = retinanet_bbox(model=model, anchor_params=anchor_params)
    else:
        weights = args.weights
        # default to imagenet if nothing else is specified
        if weights is None and args.imagenet_weights:
            weights = backbone.download_imagenet()

        print('Creating model, this may take a second...')
        model, training_model, prediction_model = create_models(
            backbone_retinanet=backbone.retinanet,
            num_classes=train_generator.num_classes(),
            weights=weights,
            multi_gpu=args.multi_gpu,
            freeze_backbone=args.freeze_backbone,
            config=args.config
        )

    # print model summary
    print(model.summary())

    # this lets the generator compute backbone layer shapes using the actual backbone model
    if 'vgg' in args.backbone or 'densenet' in args.backbone:
        train_generator.compute_shapes = make_shapes_callback(model)
        if validation_generator:
            validation_generator.compute_shapes = train_generator.compute_shapes

    # create the callbacks
    callbacks = create_callbacks(
        model,
        training_model,
        prediction_model,
        validation_generator,
        args,
    )

    # Use multiprocessing if workers > 0
    if args.workers > 0:
        use_multiprocessing = True
    else:
        use_multiprocessing = False

    # start training
    training_model.fit_generator(
        generator=train_generator,
        steps_per_epoch=args.steps,
        epochs=args.epochs,
        verbose=1,
        callbacks=callbacks,
        workers=args.workers,
        use_multiprocessing=use_multiprocessing,
        max_queue_size=args.max_queue_size
    )


if __name__ == '__main__':
    main()<|MERGE_RESOLUTION|>--- conflicted
+++ resolved
@@ -410,13 +410,8 @@
     parser.add_argument('--weighted-average', help='Compute the mAP using the weighted average of precisions among classes.', action='store_true')
 
     # Fit generator arguments
-<<<<<<< HEAD
-    parser.add_argument('--workers', help='Number of multiprocessing workers. To disable multiprocessing, set workers to 0', default=1, type=int)
-    parser.add_argument('--max-queue-size', help='Queue length for multiprocessing workers in fit generator.', default=10, type=int)
-=======
     parser.add_argument('--workers', help='Number of multiprocessing workers. To disable multiprocessing, set workers to 0', type=int, default=1)
-    parser.add_argument('--max-queue-size', help='Queue length for multiprocessing workers in fit generator.', default=10)
->>>>>>> 497d9ab6
+    parser.add_argument('--max-queue-size', help='Queue length for multiprocessing workers in fit generator.', type=int, default=10)
 
     return check_args(parser.parse_args(args))
 
